--- conflicted
+++ resolved
@@ -140,14 +140,10 @@
         editors = author_str(book.book_editors, as_html=kwargs.get('as_html', False))
         if editors.endswith(', et al'):
             editors += '.'
-<<<<<<< HEAD
         # Choose format string based on HTML preference
         fmt = book_cit_fmt_html if kwargs.get('as_html', False) else book_cit_fmt
         return fmt.format(editors=editors, author=author, book=book,
                           mdate=mdate, cdate=cdate)
-=======
-        return book_cit_fmt.format(editors=editors, author=author, book=book,
-                                   mdate=mdate, cdate=cdate)
 
 
 def bibtex(**kwargs):
@@ -221,4 +217,3 @@
 
 
  
->>>>>>> 0ac1fa84

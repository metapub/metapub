--- conflicted
+++ resolved
@@ -7,11 +7,6 @@
 #       !ACHTUNG!  informa has been known to block IPs for the capital offense of
 #                  having "More than 25 sessions created in 5 minutes"
 #
-
-<<<<<<< HEAD
-=======
-ACS_JOURNAL_LIST = 'acs_journals.txt'
->>>>>>> 467d65cf
 
 doi_templates = {
     'acs': 'http://pubs.acs.org/doi/pdf/{a.doi}',
@@ -143,10 +138,6 @@
     'PLoS Med': doi_templates['plos'],
     'PLoS ONE': doi_templates['plos'],
     'PLoS Pathog': doi_templates['plos'],
-<<<<<<< HEAD
-}
-=======
-    'N Engl J Med':  'http://www.nejm.org/doi/pdf/{a.doi}',
 }
 
 
@@ -156,4 +147,3 @@
 
 
 
->>>>>>> 467d65cf
